// +build windows

package serial

import (
	"fmt"
	"os"
	"sync"
	"syscall"
	"time"
	"unsafe"
)

type Port struct {
	f  *os.File
	fd syscall.Handle
	rl sync.Mutex
	wl sync.Mutex
	ro *syscall.Overlapped
	wo *syscall.Overlapped
}

// CommStat contains information about a communications device. CommStat is filled by the ClearCommError function.
type CommStat struct {
	Flags, InQue, OutQue uint32
}

type structDCB struct {
	DCBlength, BaudRate                            uint32
	flags                                          [4]byte
	wReserved, XonLim, XoffLim                     uint16
	ByteSize, Parity, StopBits                     byte
	XonChar, XoffChar, ErrorChar, EofChar, EvtChar byte
	wReserved1                                     uint16
}

type structTimeouts struct {
	ReadIntervalTimeout         uint32
	ReadTotalTimeoutMultiplier  uint32
	ReadTotalTimeoutConstant    uint32
	WriteTotalTimeoutMultiplier uint32
	WriteTotalTimeoutConstant   uint32
}

func openPort(name string, baud int, databits byte, parity Parity, stopbits StopBits, readTimeout time.Duration) (p *Port, err error) {
	if len(name) > 0 && name[0] != '\\' {
		name = "\\\\.\\" + name
	}

	h, err := syscall.CreateFile(syscall.StringToUTF16Ptr(name),
		syscall.GENERIC_READ|syscall.GENERIC_WRITE,
		0,
		nil,
		syscall.OPEN_EXISTING,
		syscall.FILE_ATTRIBUTE_NORMAL|syscall.FILE_FLAG_OVERLAPPED,
		0)
	if err != nil {
		return nil, err
	}
	f := os.NewFile(uintptr(h), name)
	defer func() {
		if err != nil {
			f.Close()
		}
	}()

	if err = setCommState(h, baud, databits, parity, stopbits); err != nil {
		return nil, err
	}
	if err = setupComm(h, 64, 64); err != nil {
		return nil, err
	}
	if err = setCommTimeouts(h, readTimeout); err != nil {
		return nil, err
	}
	if err = setCommMask(h); err != nil {
		return nil, err
	}

	ro, err := newOverlapped()
	if err != nil {
		return nil, err
	}
	wo, err := newOverlapped()
	if err != nil {
		return nil, err
	}
	port := new(Port)
	port.f = f
	port.fd = h
	port.ro = ro
	port.wo = wo

	return port, nil
}

func (p *Port) Close() error {
	return p.f.Close()
}

func (p *Port) Write(buf []byte) (int, error) {
	p.wl.Lock()
	defer p.wl.Unlock()

	if err := resetEvent(p.wo.HEvent); err != nil {
		return 0, err
	}
	var n uint32
	err := syscall.WriteFile(p.fd, buf, &n, p.wo)
	if err != nil && err != syscall.ERROR_IO_PENDING {
		return int(n), err
	}
	return getOverlappedResult(p.fd, p.wo)
}

func (p *Port) Read(buf []byte) (int, error) {
	if p == nil || p.f == nil {
		return 0, fmt.Errorf("Invalid port on read")
	}

	p.rl.Lock()
	defer p.rl.Unlock()

	if err := resetEvent(p.ro.HEvent); err != nil {
		return 0, err
	}
	var done uint32
	err := syscall.ReadFile(p.fd, buf, &done, p.ro)
	if err != nil && err != syscall.ERROR_IO_PENDING {
		return int(done), err
	}
	return getOverlappedResult(p.fd, p.ro)
}

// Discards data written to the port but not transmitted,
// or data received but not read
func (p *Port) Flush() error {
	return purgeComm(p.fd)
}

<<<<<<< HEAD
// SendBreak sends a break (bus low value) for a given duration.
// In POSIX and linux implementations the default behavior on zero duration
// is to send at least 0.25 seconds and not more than 0.5 seconds.
// To be compatible to linux and unix behavior we use 0.25 seconds
// as duration if a duration of zero is given.
func (p *Port) SendBreak(d time.Duration) error {
    if d.Milliseconds() == 0 {
        d = 250 * time.Millisecond
    }
    return sendCommBread(p.fd, d)
=======
// Retrieves information about a communications error and reports the current status of a communications device.
// The function is called when a communications error occurs,
// and it clears the device's error flag to enable additional input and output (I/O) operations.
func (p *Port) ClearCommError(errors *uint32, commStat *CommStat) error {
	return clearCommError(p.fd, errors, commStat)
>>>>>>> 339fc7a7
}

var (
	nSetCommState,
	nSetCommTimeouts,
	nSetCommMask,
	nSetupComm,
	nGetOverlappedResult,
	nCreateEvent,
	nResetEvent,
	nPurgeComm,
<<<<<<< HEAD
    nSetCommBreak,
    nClearCommBreak,
	nFlushFileBuffers uintptr
=======
	nFlushFileBuffers,
	nClearCommError uintptr
>>>>>>> 339fc7a7
)

func init() {
	k32, err := syscall.LoadLibrary("kernel32.dll")
	if err != nil {
		panic("LoadLibrary " + err.Error())
	}
	defer syscall.FreeLibrary(k32)

	nSetCommState = getProcAddr(k32, "SetCommState")
	nSetCommTimeouts = getProcAddr(k32, "SetCommTimeouts")
	nSetCommMask = getProcAddr(k32, "SetCommMask")
	nSetupComm = getProcAddr(k32, "SetupComm")
	nGetOverlappedResult = getProcAddr(k32, "GetOverlappedResult")
	nCreateEvent = getProcAddr(k32, "CreateEventW")
	nResetEvent = getProcAddr(k32, "ResetEvent")
	nPurgeComm = getProcAddr(k32, "PurgeComm")
    nSetCommBreak = getProcAddr(k32, "SetCommBreak")
    nClearCommBreak = getProcAddr(k32, "ClearCommBreak")
	nFlushFileBuffers = getProcAddr(k32, "FlushFileBuffers")
	nClearCommError = getProcAddr(k32, "ClearCommError")
}

func getProcAddr(lib syscall.Handle, name string) uintptr {
	addr, err := syscall.GetProcAddress(lib, name)
	if err != nil {
		panic(name + " " + err.Error())
	}
	return addr
}

func setCommState(h syscall.Handle, baud int, databits byte, parity Parity, stopbits StopBits) error {
	var params structDCB
	params.DCBlength = uint32(unsafe.Sizeof(params))

	params.flags[0] = 0x01  // fBinary
	params.flags[0] |= 0x10 // Assert DSR

	params.BaudRate = uint32(baud)

	params.ByteSize = databits

	switch parity {
	case ParityNone:
		params.Parity = 0
	case ParityOdd:
		params.Parity = 1
	case ParityEven:
		params.Parity = 2
	case ParityMark:
		params.Parity = 3
	case ParitySpace:
		params.Parity = 4
	default:
		return ErrBadParity
	}

	switch stopbits {
	case Stop1:
		params.StopBits = 0
	case Stop1Half:
		params.StopBits = 1
	case Stop2:
		params.StopBits = 2
	default:
		return ErrBadStopBits
	}

	r, _, err := syscall.Syscall(nSetCommState, 2, uintptr(h), uintptr(unsafe.Pointer(&params)), 0)
	if r == 0 || err != syscall.Errno(0) {
		return err
	}
	return nil
}

func setCommTimeouts(h syscall.Handle, readTimeout time.Duration) error {
	var timeouts structTimeouts
	const MAXDWORD = 1<<32 - 1

	// blocking read by default
	var timeoutMs int64 = MAXDWORD - 1

	if readTimeout > 0 {
		// non-blocking read
		timeoutMs = readTimeout.Nanoseconds() / 1e6
		if timeoutMs < 1 {
			timeoutMs = 1
		} else if timeoutMs > MAXDWORD-1 {
			timeoutMs = MAXDWORD - 1
		}
	}

	/* From http://msdn.microsoft.com/en-us/library/aa363190(v=VS.85).aspx

		 For blocking I/O see below:

		 Remarks:

		 If an application sets ReadIntervalTimeout and
		 ReadTotalTimeoutMultiplier to MAXDWORD and sets
		 ReadTotalTimeoutConstant to a value greater than zero and
		 less than MAXDWORD, one of the following occurs when the
		 ReadFile function is called:

		 If there are any bytes in the input buffer, ReadFile returns
		       immediately with the bytes in the buffer.

		 If there are no bytes in the input buffer, ReadFile waits
	               until a byte arrives and then returns immediately.

		 If no bytes arrive within the time specified by
		       ReadTotalTimeoutConstant, ReadFile times out.
	*/

	timeouts.ReadIntervalTimeout = MAXDWORD
	timeouts.ReadTotalTimeoutMultiplier = MAXDWORD
	timeouts.ReadTotalTimeoutConstant = uint32(timeoutMs)

	r, _, err := syscall.Syscall(nSetCommTimeouts, 2, uintptr(h), uintptr(unsafe.Pointer(&timeouts)), 0)
	if r == 0 || err != syscall.Errno(0) {
		return err
	}
	return nil
}

func setupComm(h syscall.Handle, in, out int) error {
	r, _, err := syscall.Syscall(nSetupComm, 3, uintptr(h), uintptr(in), uintptr(out))
	if r == 0 || err != syscall.Errno(0) {
		return err
	}
	return nil
}

func setCommMask(h syscall.Handle) error {
	const EV_RXCHAR = 0x0001
	r, _, err := syscall.Syscall(nSetCommMask, 2, uintptr(h), EV_RXCHAR, 0)
	if r == 0 || err != syscall.Errno(0) {
		return err
	}
	return nil
}

func resetEvent(h syscall.Handle) error {
	r, _, err := syscall.Syscall(nResetEvent, 1, uintptr(h), 0, 0)
	if r == 0 || err != syscall.Errno(0) {
		return err
	}
	return nil
}

func purgeComm(h syscall.Handle) error {
	const PURGE_TXABORT = 0x0001
	const PURGE_RXABORT = 0x0002
	const PURGE_TXCLEAR = 0x0004
	const PURGE_RXCLEAR = 0x0008
	r, _, err := syscall.Syscall(nPurgeComm, 2, uintptr(h),
		PURGE_TXABORT|PURGE_RXABORT|PURGE_TXCLEAR|PURGE_RXCLEAR, 0)
	if r == 0 || err != syscall.Errno(0) {
		return err
	}
	return nil
}

func sendCommBreak(h syscall.Hande, d time.duration) error {
    r, _, err := syscall.Syscall(nSetCommBreak, 1, uintptr(h), 0, 0)
    if r == 0 {
        return err
    }
    time.Sleep(d)
    r, _, err = syscall.Syscall(nClearCommBreak, 1, uintptr(h), 0, 0)
    if r == 0 {
        return err
    }
    return nil
}

func newOverlapped() (*syscall.Overlapped, error) {
	var overlapped syscall.Overlapped
	r, _, err := syscall.Syscall6(nCreateEvent, 4, 0, 1, 0, 0, 0, 0)
	if r == 0 || err != syscall.Errno(0) {
		return nil, err
	}
	overlapped.HEvent = syscall.Handle(r)
	return &overlapped, nil
}

func getOverlappedResult(h syscall.Handle, overlapped *syscall.Overlapped) (int, error) {
	var n int
	r, _, err := syscall.Syscall6(nGetOverlappedResult, 4,
		uintptr(h),
		uintptr(unsafe.Pointer(overlapped)),
		uintptr(unsafe.Pointer(&n)), 1, 0, 0)
	if r == 0 || err != syscall.Errno(0) {
		return n, err
	}

	return n, nil
}

func clearCommError(h syscall.Handle, errors *uint32, commStat *CommStat) error {
	r, _, err := syscall.Syscall6(nClearCommError, 3,
		uintptr(h),
		uintptr(unsafe.Pointer(errors)),
		uintptr(unsafe.Pointer(commStat)), 0, 0, 0)
	if r == 0 {
		return fmt.Errorf("ClearCommError failed: %v", err)
	}
	return nil
}<|MERGE_RESOLUTION|>--- conflicted
+++ resolved
@@ -138,24 +138,23 @@
 	return purgeComm(p.fd)
 }
 
-<<<<<<< HEAD
 // SendBreak sends a break (bus low value) for a given duration.
 // In POSIX and linux implementations the default behavior on zero duration
 // is to send at least 0.25 seconds and not more than 0.5 seconds.
 // To be compatible to linux and unix behavior we use 0.25 seconds
 // as duration if a duration of zero is given.
 func (p *Port) SendBreak(d time.Duration) error {
-    if d.Milliseconds() == 0 {
-        d = 250 * time.Millisecond
-    }
-    return sendCommBread(p.fd, d)
-=======
+	if d.Milliseconds() == 0 {
+		d = 250 * time.Millisecond
+	}
+	return sendCommBreak(p.fd, d)
+}
+
 // Retrieves information about a communications error and reports the current status of a communications device.
 // The function is called when a communications error occurs,
 // and it clears the device's error flag to enable additional input and output (I/O) operations.
 func (p *Port) ClearCommError(errors *uint32, commStat *CommStat) error {
 	return clearCommError(p.fd, errors, commStat)
->>>>>>> 339fc7a7
 }
 
 var (
@@ -167,14 +166,10 @@
 	nCreateEvent,
 	nResetEvent,
 	nPurgeComm,
-<<<<<<< HEAD
-    nSetCommBreak,
-    nClearCommBreak,
-	nFlushFileBuffers uintptr
-=======
+	nSetCommBreak,
+	nClearCommBreak,
 	nFlushFileBuffers,
 	nClearCommError uintptr
->>>>>>> 339fc7a7
 )
 
 func init() {
@@ -192,8 +187,8 @@
 	nCreateEvent = getProcAddr(k32, "CreateEventW")
 	nResetEvent = getProcAddr(k32, "ResetEvent")
 	nPurgeComm = getProcAddr(k32, "PurgeComm")
-    nSetCommBreak = getProcAddr(k32, "SetCommBreak")
-    nClearCommBreak = getProcAddr(k32, "ClearCommBreak")
+	nSetCommBreak = getProcAddr(k32, "SetCommBreak")
+	nClearCommBreak = getProcAddr(k32, "ClearCommBreak")
 	nFlushFileBuffers = getProcAddr(k32, "FlushFileBuffers")
 	nClearCommError = getProcAddr(k32, "ClearCommError")
 }
@@ -338,17 +333,17 @@
 	return nil
 }
 
-func sendCommBreak(h syscall.Hande, d time.duration) error {
-    r, _, err := syscall.Syscall(nSetCommBreak, 1, uintptr(h), 0, 0)
-    if r == 0 {
-        return err
-    }
-    time.Sleep(d)
-    r, _, err = syscall.Syscall(nClearCommBreak, 1, uintptr(h), 0, 0)
-    if r == 0 {
-        return err
-    }
-    return nil
+func sendCommBreak(h syscall.Handle, d time.Duration) error {
+	r, _, err := syscall.Syscall(nSetCommBreak, 1, uintptr(h), 0, 0)
+	if r == 0 {
+		return err
+	}
+	time.Sleep(d)
+	r, _, err = syscall.Syscall(nClearCommBreak, 1, uintptr(h), 0, 0)
+	if r == 0 {
+		return err
+	}
+	return nil
 }
 
 func newOverlapped() (*syscall.Overlapped, error) {
