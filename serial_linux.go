--- conflicted
+++ resolved
@@ -75,7 +75,6 @@
 	t.Cc[unix.VMIN] = vmin
 	t.Cc[unix.VTIME] = vtime
 
-<<<<<<< HEAD
 	/*
 		Raise DTR (open modem) on open. DTR will be set low
 		again when the connection is closed due to HUPCL.
@@ -90,9 +89,6 @@
 		uintptr(unsafe.Pointer(&dtrFlag)))
 
 	if _, _, errno := unix.Syscall6(
-=======
-	if _, _, errno := unix.Syscall(
->>>>>>> fe23a7fb
 		unix.SYS_IOCTL,
 		uintptr(fd),
 		uintptr(unix.TCSETS2),
@@ -139,7 +135,6 @@
 	return errno
 }
 
-<<<<<<< HEAD
 // SendBreak sends a break (bus low value) for a given duration.
 // In POSIX and linux implementations there are two cases for the duration value:
 //
@@ -159,7 +154,8 @@
 		return nil
 	}
 	return errno
-=======
+}
+
 func (p *Port) GetStatus() (n uint, err error) {
 	var status uint
 	if _, _, errno := unix.Syscall(
@@ -192,10 +188,9 @@
 	}
 }
 
-
 func (p *Port) SetRTS(v byte) (err error) {
 	req := unix.TIOCMBIS
-	if 0 == v {	
+	if 0 == v {
 		req = unix.TIOCMBIC
 	}
 	var m uint = unix.TIOCM_RTS
@@ -209,7 +204,6 @@
 	} else {
 		return nil
 	}
->>>>>>> fe23a7fb
 }
 
 func (p *Port) Close() (err error) {
